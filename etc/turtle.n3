@prefix rdf: <http://www.w3.org/1999/02/22-rdf-syntax-ns#>.
@prefix rdfs: <http://www.w3.org/2000/01/rdf-schema#>.
@prefix ttl: <http://www.w3.org/ns/formats/Turtle#>.
@prefix : <http://www.w3.org/ns/formats/Turtle#>.
@prefix re: <http://www.w3.org/2000/10/swap/grammar/regex#>.
@prefix g: <http://www.w3.org/2000/10/swap/grammar/ebnf#>.

:language rdfs:isDefinedBy <>; g:start :turtleDoc.

:turtleDoc rdfs:label "turtleDoc"; rdf:value "1";
<<<<<<< HEAD
  rdfs:comment """[1] turtleDoc ::= (statement)*""";
=======
 rdfs:comment "[1] turtleDoc ::= statement*";
>>>>>>> e4c46866
  g:star 
    :statement .

:statement rdfs:label "statement"; rdf:value "2";
<<<<<<< HEAD
  rdfs:comment """[2] statement ::= directive "." | triples ".\"""";
=======
 rdfs:comment "[2] statement ::= directive | triples \".\"";
>>>>>>> e4c46866
  g:alt (
    :directive
    [ g:seq (
      :triples
      "."
     ) ]
   ) .

:directive rdfs:label "directive"; rdf:value "3";
<<<<<<< HEAD
  rdfs:comment """[3] directive ::= prefixID | base""";
  g:alt (
    :prefixID
    :base
   ) .

:prefixID rdfs:label "prefixID"; rdf:value "4";
  rdfs:comment """[4] prefixID ::= PREFIX PNAME_NS IRI_REF""";
=======
 rdfs:comment "[3] directive ::= prefixID | base | sparqlPrefix | sparqlBase";
  g:alt (
    :prefixID
    :base
    :sparqlPrefix
    :sparqlBase
   )
.

:prefixID rdfs:label "prefixID"; rdf:value "4";
 rdfs:comment "[4] prefixID ::= '@prefix' PNAME_NS IRIREF \".\"";
>>>>>>> e4c46866
  g:seq (
    "@prefix"
    :PNAME_NS
<<<<<<< HEAD
    :IRI_REF
   ) .

:base rdfs:label "base"; rdf:value "5";
  rdfs:comment """[5] base ::= BASE IRI_REF""";
  g:seq (
    :BASE
    :IRI_REF
   ) .

:triples rdfs:label "triples"; rdf:value "6";
  rdfs:comment """[6] triples ::= subject predicateObjectList""";
  g:seq (
    :subject
    :predicateObjectList
   ) .
=======
    :IRIREF
    "."
   )
.

:base rdfs:label "base"; rdf:value "5";
 rdfs:comment "[5] base ::= '@base' IRIREF \".\"";
  g:seq (
    "@base"
    :IRIREF
    "."
   )
.

:sparqlPrefix rdfs:label "sparqlPrefix"; rdf:value "28s";
 rdfs:comment "[28s] sparqlPrefix ::= SPARQL_PREFIX PNAME_NS IRIREF";
  g:seq (
    :SPARQL_PREFIX
    :PNAME_NS
    :IRIREF
   )
.

:sparqlBase rdfs:label "sparqlBase"; rdf:value "29s";
 rdfs:comment "[29s] sparqlBase ::= SPARQL_BASE IRIREF";
  g:seq (
    :SPARQL_BASE
    :IRIREF
   )
.

:triples rdfs:label "triples"; rdf:value "6";
 rdfs:comment "[6] triples ::= subject predicateObjectList | blankNodePropertyList predicateObjectList?";
  g:alt (
    [ g:seq (
      :subject
      :predicateObjectList
     ) ]
    [ g:seq (
      :blankNodePropertyList
      [ g:opt 
        :predicateObjectList
       ]
     ) ]
   )
.
>>>>>>> e4c46866

:predicateObjectList rdfs:label "predicateObjectList"; rdf:value "7";
  rdfs:comment """[7] predicateObjectList ::= verb objectList ( ";" ( verb objectList)? )*""";
  g:seq (
    :verb
    :objectList
    [ g:star 
      [ g:seq (
        ";"
        [ g:opt 
          [ g:seq (
            :verb
            :objectList
           ) ]
          ]
       ) ]
      ]
   ) .

:objectList rdfs:label "objectList"; rdf:value "8";
  rdfs:comment """[8] objectList ::= object ( "," object )*""";
  g:seq (
    :object
    [ g:star 
      [ g:seq (
        ","
        :object
       ) ]
      ]
   ) .

:verb rdfs:label "verb"; rdf:value "9";
  rdfs:comment """[9] verb ::= predicate | "a\"""";
  g:alt (
    :predicate
    "a"
   ) .

:subject rdfs:label "subject"; rdf:value "10";
<<<<<<< HEAD
  rdfs:comment """[10] subject ::= IRIref | blank""";
=======
 rdfs:comment "[10] subject ::= iri | blank";
>>>>>>> e4c46866
  g:alt (
    :iri
    :blank
   ) .

:predicate rdfs:label "predicate"; rdf:value "11";
<<<<<<< HEAD
  rdfs:comment """[11] predicate ::= IRIref""";
  g:seq ( :IRIref ) .

:object rdfs:label "object"; rdf:value "12";
  rdfs:comment """[12] object ::= IRIref | blank | literal""";
=======
 rdfs:comment "[11] predicate ::= iri";
  g:seq ( :iri )
.

:object rdfs:label "object"; rdf:value "12";
 rdfs:comment "[12] object ::= iri | blank | blankNodePropertyList| literal";
>>>>>>> e4c46866
  g:alt (
    :iri
    :blank
    :blankNodePropertyList
    :literal
   ) .

:literal rdfs:label "literal"; rdf:value "13";
  rdfs:comment """[13] literal ::= RDFLiteral | NumericLiteral | BooleanLiteral""";
  g:alt (
    :RDFLiteral
    :NumericLiteral
    :BooleanLiteral
   ) .

:blank rdfs:label "blank"; rdf:value "14";
<<<<<<< HEAD
  rdfs:comment """[14] blank ::= BlankNode | blankNodePropertyList | collection""";
=======
 rdfs:comment "[14] blank ::= BlankNode | collection";
>>>>>>> e4c46866
  g:alt (
    :BlankNode
    :collection
   ) .

:blankNodePropertyList rdfs:label "blankNodePropertyList"; rdf:value "15";
  rdfs:comment """[15] blankNodePropertyList ::= "[" predicateObjectList "]\"""";
  g:seq (
    "["
    :predicateObjectList
    "]"
   ) .

:collection rdfs:label "collection"; rdf:value "16";
  rdfs:comment """[16] collection ::= "(" object* ")\"""";
  g:seq (
    "("
    [ g:star 
      :object
      ]
    ")"
   ) .

<<<<<<< HEAD
:RDFLiteral rdfs:label "RDFLiteral"; rdf:value "60s";
  rdfs:comment """[60s] RDFLiteral ::= String ( LANGTAG | ( "^^" IRIref ) )?""";
=======
:NumericLiteral rdfs:label "NumericLiteral"; rdf:value "17";
 rdfs:comment "[17] NumericLiteral ::= INTEGER | DECIMAL | DOUBLE";
  g:alt (
    :INTEGER
    :DECIMAL
    :DOUBLE
   )
.

:RDFLiteral rdfs:label "RDFLiteral"; rdf:value "128s";
 rdfs:comment "[128s] RDFLiteral ::= String ( LANGTAG | ( \"^^\" iri ) )?";
>>>>>>> e4c46866
  g:seq (
    :String
    [ g:opt 
      [ g:alt (
        :LANGTAG
        [ g:seq (
          "^^"
          :iri
         ) ]
       ) ]
      ]
   ) .

<<<<<<< HEAD
:NumericLiteral rdfs:label "NumericLiteral"; rdf:value "61s";
  rdfs:comment """[61s] NumericLiteral ::= NumericLiteralUnsigned | NumericLiteralPositive | NumericLiteralNegative""";
  g:alt (
    :NumericLiteralUnsigned
    :NumericLiteralPositive
    :NumericLiteralNegative
   ) .

:NumericLiteralUnsigned rdfs:label "NumericLiteralUnsigned"; rdf:value "62s";
  rdfs:comment """[62s] NumericLiteralUnsigned ::= INTEGER | DECIMAL | DOUBLE""";
  g:alt (
    :INTEGER
    :DECIMAL
    :DOUBLE
   ) .

:NumericLiteralPositive rdfs:label "NumericLiteralPositive"; rdf:value "63s";
  rdfs:comment """[63s] NumericLiteralPositive ::= INTEGER_POSITIVE | DECIMAL_POSITIVE | DOUBLE_POSITIVE""";
  g:alt (
    :INTEGER_POSITIVE
    :DECIMAL_POSITIVE
    :DOUBLE_POSITIVE
   ) .

:NumericLiteralNegative rdfs:label "NumericLiteralNegative"; rdf:value "64s";
  rdfs:comment """[64s] NumericLiteralNegative ::= INTEGER_NEGATIVE | DECIMAL_NEGATIVE | DOUBLE_NEGATIVE""";
  g:alt (
    :INTEGER_NEGATIVE
    :DECIMAL_NEGATIVE
    :DOUBLE_NEGATIVE
   ) .

:BooleanLiteral rdfs:label "BooleanLiteral"; rdf:value "65s";
  rdfs:comment """[65s] BooleanLiteral ::= "true" | "false\"""";
=======
:BooleanLiteral rdfs:label "BooleanLiteral"; rdf:value "133s";
 rdfs:comment "[133s] BooleanLiteral ::= \"true\" | \"false\"";
>>>>>>> e4c46866
  g:alt (
    "true"
    "false"
   ) .

<<<<<<< HEAD
:String rdfs:label "String"; rdf:value "66s";
  rdfs:comment """[66s] String ::= STRING_LITERAL1 | STRING_LITERAL2 | STRING_LITERAL_LONG1 | STRING_LITERAL_LONG2""";
  g:alt (
    :STRING_LITERAL1
    :STRING_LITERAL2
    :STRING_LITERAL_LONG1
    :STRING_LITERAL_LONG2
   ) .

:IRIref rdfs:label "IRIref"; rdf:value "67s";
  rdfs:comment """[67s] IRIref ::= IRI_REF | PrefixedName""";
=======
:String rdfs:label "String"; rdf:value "18";
 rdfs:comment "[18] String ::= STRING_LITERAL_QUOTE | STRING_LITERAL_SINGLE_QUOTE | STRING_LITERAL_LONG_SINGLE_QUOTE | STRING_LITERAL_LONG_QUOTE";
  g:alt (
    :STRING_LITERAL_QUOTE
    :STRING_LITERAL_SINGLE_QUOTE
    :STRING_LITERAL_LONG_SINGLE_QUOTE
    :STRING_LITERAL_LONG_QUOTE
   )
.

:iri rdfs:label "iri"; rdf:value "135s";
 rdfs:comment "[135s] iri ::= IRIREF | PrefixedName";
>>>>>>> e4c46866
  g:alt (
    :IRIREF
    :PrefixedName
   ) .

<<<<<<< HEAD
:PrefixedName rdfs:label "PrefixedName"; rdf:value "68s";
  rdfs:comment """[68s] PrefixedName ::= PNAME_LN | PNAME_NS""";
=======
:PrefixedName rdfs:label "PrefixedName"; rdf:value "136s";
 rdfs:comment "[136s] PrefixedName ::= PNAME_LN | PNAME_NS";
>>>>>>> e4c46866
  g:alt (
    :PNAME_LN
    :PNAME_NS
   ) .

<<<<<<< HEAD
:BlankNode rdfs:label "BlankNode"; rdf:value "69s";
  rdfs:comment """[69s] BlankNode ::= BLANK_NODE_LABEL | ANON""";
=======
:BlankNode rdfs:label "BlankNode"; rdf:value "137s";
 rdfs:comment "[137s] BlankNode ::= BLANK_NODE_LABEL | ANON";
>>>>>>> e4c46866
  g:alt (
    :BLANK_NODE_LABEL
    :ANON
   ) .

<<<<<<< HEAD
:BASE rdfs:label "BASE"; rdf:value "17";
  rdfs:comment """[17] BASE ::= "@base\"""";
  g:seq ( "@base" ) .

:PREFIX rdfs:label "PREFIX"; rdf:value "18";
  rdfs:comment """[18] PREFIX ::= "@prefix\"""";
  g:seq ( "@prefix" ) .

:IRI_REF rdfs:label "IRI_REF"; rdf:value "70s";
  rdfs:comment """[70s] IRI_REF ::= "<" ( [^<>\"{}|^`\\] - [#x00-#x20] | UCHAR )* ">\"""";
=======
:SPARQL_PREFIX rdfs:label "SPARQL_PREFIX"; rdf:value "28t";
 rdfs:comment "[28t] SPARQL_PREFIX ::= [Pp][Rr][Ee][Ff][Ii][Xx]";
  re:seq (
    [  re:matches "[Pp]"  ]
    [  re:matches "[Rr]"  ]
    [  re:matches "[Ee]"  ]
    [  re:matches "[Ff]"  ]
    [  re:matches "[Ii]"  ]
    [  re:matches "[Xx]"  ]
   )
.

:SPARQL_BASE rdfs:label "SPARQL_BASE"; rdf:value "29t";
 rdfs:comment "[29t] SPARQL_BASE ::= [Bb][Aa][Ss][Ee]";
  re:seq (
    [  re:matches "[Bb]"  ]
    [  re:matches "[Aa]"  ]
    [  re:matches "[Ss]"  ]
    [  re:matches "[Ee]"  ]
   )
.

:IRIREF rdfs:label "IRIREF"; rdf:value "19";
 rdfs:comment "[19] IRIREF ::=  '<' ([^#x00-#x20<>\\\"{}|^`\\] | UCHAR)* '>'";
>>>>>>> e4c46866
  re:seq (
    "<"
    [ re:star 
      [ re:alt (
<<<<<<< HEAD
        [ re:diff (
          [  re:matches "[^<>\"{}|^`\\]"  ]
          [  re:matches "[\u0000-\u0020]"  ]
         ) ]
=======
        [  re:matches "[^\u0000-\u0020<>\\\"{}|^`\\]"  ]
>>>>>>> e4c46866
        :UCHAR
       ) ]
      ]
    ">"
   ) .

<<<<<<< HEAD
:PNAME_NS rdfs:label "PNAME_NS"; rdf:value "71s";
  rdfs:comment """[71s] PNAME_NS ::= (PN_PREFIX)? ":\"""";
=======
:PNAME_NS rdfs:label "PNAME_NS"; rdf:value "139s";
 rdfs:comment "[139s] PNAME_NS ::= PN_PREFIX? \":\"";
>>>>>>> e4c46866
  re:seq (
    [ re:opt 
      :PN_PREFIX
      ]
    ":"
   ) .

<<<<<<< HEAD
:PNAME_LN rdfs:label "PNAME_LN"; rdf:value "72s";
  rdfs:comment """[72s] PNAME_LN ::= PNAME_NS PN_LOCAL""";
=======
:PNAME_LN rdfs:label "PNAME_LN"; rdf:value "140s";
 rdfs:comment "[140s] PNAME_LN ::= PNAME_NS PN_LOCAL";
>>>>>>> e4c46866
  re:seq (
    :PNAME_NS
    :PN_LOCAL
   ) .

<<<<<<< HEAD
:BLANK_NODE_LABEL rdfs:label "BLANK_NODE_LABEL"; rdf:value "73s";
  rdfs:comment """[73s] BLANK_NODE_LABEL ::= "_:" PN_LOCAL""";
  re:seq (
    "_:"
    :PN_LOCAL
   ) .

:LANGTAG rdfs:label "LANGTAG"; rdf:value "76s";
  rdfs:comment """[76s] LANGTAG ::= BASE | PREFIX | "@" [a-zA-Z]+ ( "-" [a-zA-Z0-9]+ )*""";
  re:alt (
    :BASE
    :PREFIX
    [ re:seq (
      "@"
      [ re:plus 
        [  re:matches "[a-zA-Z]"  ]
        ]
      [ re:star 
        [ re:seq (
          "-"
          [ re:plus 
            [  re:matches "[a-zA-Z0-9]"  ]
            ]
         ) ]
        ]
     ) ]
   ) .

:INTEGER rdfs:label "INTEGER"; rdf:value "77s";
  rdfs:comment """[77s] INTEGER ::= [0-9]+""";
  re:plus 
    [  re:matches "[0-9]"  ] .

:DECIMAL rdfs:label "DECIMAL"; rdf:value "78s";
  rdfs:comment """[78s] DECIMAL ::= [0-9]+ "." [0-9]+ | "." [0-9]+""";
  re:alt (
    [ re:seq (
      [ re:plus 
        [  re:matches "[0-9]"  ]
        ]
      "."
      [ re:plus 
        [  re:matches "[0-9]"  ]
        ]
     ) ]
    [ re:seq (
      "."
      [ re:plus 
        [  re:matches "[0-9]"  ]
        ]
     ) ]
   ) .

:DOUBLE rdfs:label "DOUBLE"; rdf:value "79s";
  rdfs:comment """[79s] DOUBLE ::= [0-9]+ "." [0-9]+ EXPONENT | "." ( [0-9] )+ EXPONENT | ( [0-9] )+ EXPONENT""";
  re:alt (
    [ re:seq (
      [ re:plus 
        [  re:matches "[0-9]"  ]
        ]
      "."
      [ re:plus 
        [  re:matches "[0-9]"  ]
        ]
      :EXPONENT
     ) ]
    [ re:seq (
      "."
      [ re:plus 
        [  re:matches "[0-9]"  ]
        ]
      :EXPONENT
     ) ]
    [ re:seq (
      [ re:plus 
        [  re:matches "[0-9]"  ]
        ]
      :EXPONENT
     ) ]
   ) .

:INTEGER_POSITIVE rdfs:label "INTEGER_POSITIVE"; rdf:value "80s";
  rdfs:comment """[80s] INTEGER_POSITIVE ::= "+" INTEGER""";
  re:seq (
    "+"
    :INTEGER
   ) .

:DECIMAL_POSITIVE rdfs:label "DECIMAL_POSITIVE"; rdf:value "81s";
  rdfs:comment """[81s] DECIMAL_POSITIVE ::= "+" DECIMAL""";
  re:seq (
    "+"
    :DECIMAL
   ) .

:DOUBLE_POSITIVE rdfs:label "DOUBLE_POSITIVE"; rdf:value "82s";
  rdfs:comment """[82s] DOUBLE_POSITIVE ::= "+" DOUBLE""";
  re:seq (
    "+"
    :DOUBLE
   ) .

:INTEGER_NEGATIVE rdfs:label "INTEGER_NEGATIVE"; rdf:value "83s";
  rdfs:comment """[83s] INTEGER_NEGATIVE ::= "-" INTEGER""";
  re:seq (
    "-"
    :INTEGER
   ) .

:DECIMAL_NEGATIVE rdfs:label "DECIMAL_NEGATIVE"; rdf:value "84s";
  rdfs:comment """[84s] DECIMAL_NEGATIVE ::= "-" DECIMAL""";
  re:seq (
    "-"
    :DECIMAL
   ) .

:DOUBLE_NEGATIVE rdfs:label "DOUBLE_NEGATIVE"; rdf:value "85s";
  rdfs:comment """[85s] DOUBLE_NEGATIVE ::= "-" DOUBLE""";
  re:seq (
    "-"
    :DOUBLE
   ) .

:EXPONENT rdfs:label "EXPONENT"; rdf:value "86s";
  rdfs:comment """[86s] EXPONENT ::= [eE] [+-]? [0-9]+""";
=======
:BLANK_NODE_LABEL rdfs:label "BLANK_NODE_LABEL"; rdf:value "141s";
 rdfs:comment "[141s] BLANK_NODE_LABEL ::= '_:' ( PN_CHARS_U | [0-9] ) ((PN_CHARS|'.')* PN_CHARS)?";
  re:seq (
    "_:"
    [ re:alt (
      :PN_CHARS_U
      [  re:matches "[0-9]"  ]
     ) ]
    [ re:opt 
      [ re:seq (
        [ re:star 
          [ re:alt (
            :PN_CHARS
            "."
           ) ]
         ]
        :PN_CHARS
       ) ]
     ]
   )
.

:LANGTAG rdfs:label "LANGTAG"; rdf:value "144s";
 rdfs:comment "[144s] LANGTAG ::= \"@\" [a-zA-Z]+ ( \"-\" [a-zA-Z0-9]+ )*";
  re:seq (
    "@"
    [ re:plus 
      [  re:matches "[a-zA-Z]"  ]
     ]
    [ re:star 
      [ re:seq (
        "-"
        [ re:plus 
          [  re:matches "[a-zA-Z0-9]"  ]
         ]
       ) ]
     ]
   )
.

:INTEGER rdfs:label "INTEGER"; rdf:value "20";
 rdfs:comment "[20] INTEGER ::= [+-]? [0-9]+";
  re:seq (
    [ re:opt 
      [  re:matches "[+-]"  ]
     ]
    [ re:plus 
      [  re:matches "[0-9]"  ]
     ]
   )
.

:DECIMAL rdfs:label "DECIMAL"; rdf:value "21";
 rdfs:comment "[21] DECIMAL ::= [+-]?  ( ([0-9])* '.' ([0-9])+  )";
  re:seq (
    [ re:opt 
      [  re:matches "[+-]"  ]
     ]
    [ re:seq (
      [ re:star 
        [  re:matches "[0-9]"  ]
       ]
      "."
      [ re:plus 
        [  re:matches "[0-9]"  ]
       ]
     ) ]
   )
.

:DOUBLE rdfs:label "DOUBLE"; rdf:value "22";
 rdfs:comment "[22] DOUBLE ::= [+-]? ( [0-9]+ '.' [0-9]* EXPONENT | '.' ([0-9])+ EXPONENT | ([0-9])+ EXPONENT )";
  re:seq (
    [ re:opt 
      [  re:matches "[+-]"  ]
     ]
    [ re:alt (
      [ re:seq (
        [ re:plus 
          [  re:matches "[0-9]"  ]
         ]
        "."
        [ re:star 
          [  re:matches "[0-9]"  ]
         ]
        :EXPONENT
       ) ]
      [ re:seq (
        "."
        [ re:plus 
          [  re:matches "[0-9]"  ]
         ]
        :EXPONENT
       ) ]
      [ re:seq (
        [ re:plus 
          [  re:matches "[0-9]"  ]
         ]
        :EXPONENT
       ) ]
     ) ]
   )
.

:EXPONENT rdfs:label "EXPONENT"; rdf:value "154s";
 rdfs:comment "[154s] EXPONENT ::= [eE] [+-]? [0-9]+";
>>>>>>> e4c46866
  re:seq (
    [  re:matches "[eE]"  ]
    [ re:opt 
      [  re:matches "[+-]"  ]
      ]
    [ re:plus 
      [  re:matches "[0-9]"  ]
      ]
   ) .

<<<<<<< HEAD
:STRING_LITERAL1 rdfs:label "STRING_LITERAL1"; rdf:value "87s";
  rdfs:comment """[87s] STRING_LITERAL1 ::= "'" ( ( [^'\\\n\r] ) | ECHAR | UCHAR )* "'\"""";
=======
:STRING_LITERAL_QUOTE rdfs:label "STRING_LITERAL_QUOTE"; rdf:value "23";
 rdfs:comment "[23] STRING_LITERAL_QUOTE ::= '\"' ( [^#x22#x5C#xA#xD] | ECHAR | UCHAR )* '\"'";
>>>>>>> e4c46866
  re:seq (
    "\""
    [ re:star 
      [ re:alt (
<<<<<<< HEAD
        [  re:matches "[^'\\\n\r]"  ]
        :ECHAR
        :UCHAR
       ) ]
      ]
    "'"
   ) .

:STRING_LITERAL2 rdfs:label "STRING_LITERAL2"; rdf:value "88s";
  rdfs:comment """[88s] STRING_LITERAL2 ::= '"' ( ( [^\"\\\n\r] ) | ECHAR | UCHAR )* '"'""";
=======
        [  re:matches "[^\u0022\\\u005C\u000A\u000D]"  ]
        :ECHAR
        :UCHAR
       ) ]
     ]
    "\""
   )
.

:STRING_LITERAL_SINGLE_QUOTE rdfs:label "STRING_LITERAL_SINGLE_QUOTE"; rdf:value "24";
 rdfs:comment "[24] STRING_LITERAL_SINGLE_QUOTE ::= \"'\" ( [^#x27#x5C#xA#xD] | ECHAR | UCHAR )* \"'\"";
>>>>>>> e4c46866
  re:seq (
    "'"
    [ re:star 
      [ re:alt (
<<<<<<< HEAD
        [  re:matches "[^\"\\\n\r]"  ]
        :ECHAR
        :UCHAR
       ) ]
      ]
    "\""
   ) .

:STRING_LITERAL_LONG1 rdfs:label "STRING_LITERAL_LONG1"; rdf:value "89s";
  rdfs:comment """[89s] STRING_LITERAL_LONG1 ::= "'''" ( ( "'" | "''" )? ( [^'\\] | ECHAR | UCHAR ) )* "'''\"""";
=======
        [  re:matches "[^\u0027\\\u005C\u000A\u000D]"  ]
        :ECHAR
        :UCHAR
       ) ]
     ]
    "'"
   )
.

:STRING_LITERAL_LONG_SINGLE_QUOTE rdfs:label "STRING_LITERAL_LONG_SINGLE_QUOTE"; rdf:value "25";
 rdfs:comment "[25] STRING_LITERAL_LONG_SINGLE_QUOTE ::= \"'''\" ( ( \"'\" | \"''\" )? ( [^'\\] | ECHAR | UCHAR ) )* \"'''\"";
>>>>>>> e4c46866
  re:seq (
    "'''"
    [ re:star 
      [ re:seq (
        [ re:opt 
          [ re:alt (
            "'"
            "''"
           ) ]
          ]
        [ re:alt (
          [  re:matches "[^'\\]"  ]
          :ECHAR
          :UCHAR
         ) ]
       ) ]
      ]
    "'''"
   ) .

<<<<<<< HEAD
:STRING_LITERAL_LONG2 rdfs:label "STRING_LITERAL_LONG2"; rdf:value "90s";
  rdfs:comment """[90s] STRING_LITERAL_LONG2 ::= '\"\"\"' ( ( '"' | '""' )? ( [^\"\\] | ECHAR | UCHAR ) )* '\"\"\"'""";
=======
:STRING_LITERAL_LONG_QUOTE rdfs:label "STRING_LITERAL_LONG_QUOTE"; rdf:value "26";
 rdfs:comment "[26] STRING_LITERAL_LONG_QUOTE ::= '\"\"\"' ( ( '\"' | '\"\"' )? ( [^\"\\] | ECHAR | UCHAR ) )* '\"\"\"'";
>>>>>>> e4c46866
  re:seq (
    "\"\"\""
    [ re:star 
      [ re:seq (
        [ re:opt 
          [ re:alt (
            "\""
            "\"\""
           ) ]
          ]
        [ re:alt (
          [  re:matches "[^\"\\]"  ]
          :ECHAR
          :UCHAR
         ) ]
       ) ]
      ]
    "\"\"\""
   ) .

<<<<<<< HEAD
:UCHAR rdfs:label "UCHAR"; rdf:value "19";
  rdfs:comment """[19] UCHAR ::= ( "\\u" HEX HEX HEX HEX ) | ( "\\U" HEX HEX HEX HEX HEX HEX HEX HEX )""";
=======
:UCHAR rdfs:label "UCHAR"; rdf:value "27";
 rdfs:comment "[27] UCHAR ::= ( \"\\u\" HEX HEX HEX HEX ) | ( \"\\U\" HEX HEX HEX HEX HEX HEX HEX HEX )";
>>>>>>> e4c46866
  re:alt (
    [ re:seq (
      "\\u"
      :HEX
      :HEX
      :HEX
      :HEX
     ) ]
    [ re:seq (
      "\\U"
      :HEX
      :HEX
      :HEX
      :HEX
      :HEX
      :HEX
      :HEX
      :HEX
     ) ]
   ) .

<<<<<<< HEAD
:ECHAR rdfs:label "ECHAR"; rdf:value "91s";
  rdfs:comment """[91s] ECHAR ::= "\\" [tbnrf\\\"']""";
  re:seq (
    "\\\\"
    [  re:matches "[tbnrf\\\"']"  ]
   ) .

:NIL rdfs:label "NIL"; rdf:value "92s";
  rdfs:comment """[92s] NIL ::= "(" (WS)* ")\"""";
=======
:ECHAR rdfs:label "ECHAR"; rdf:value "159s";
 rdfs:comment "[159s] ECHAR ::= \"\\\" [tbnrf\\\"']";
  re:seq (
    "\\"
    [  re:matches "[tbnrf\\\"']"  ]
   )
.

:NIL rdfs:label "NIL"; rdf:value "160s";
 rdfs:comment "[160s] NIL ::= \"(\" WS* \")\"";
>>>>>>> e4c46866
  re:seq (
    "("
    [ re:star 
      :WS
      ]
    ")"
   ) .

<<<<<<< HEAD
:WS rdfs:label "WS"; rdf:value "93s";
  rdfs:comment """[93s] WS ::= " " | "\t" | "\r" | "\n\"""";
  re:alt (
    " "
    "\\t"
    "\\r"
    "\\n"
   ) .

:ANON rdfs:label "ANON"; rdf:value "94s";
  rdfs:comment """[94s] ANON ::= "[" (WS)* "]\"""";
=======
:WS rdfs:label "WS"; rdf:value "161s";
 rdfs:comment "[161s] WS ::= #x20 | #x9 | #xD | #xA";
  re:alt (
    [  re:matches "[\u0020]"  ]
    [  re:matches "[\u0009]"  ]
    [  re:matches "[\u000D]"  ]
    [  re:matches "[\u000A]"  ]
   )
.

:ANON rdfs:label "ANON"; rdf:value "162s";
 rdfs:comment "[162s] ANON ::= \"[\" WS* \"]\"";
>>>>>>> e4c46866
  re:seq (
    "["
    [ re:star 
      :WS
      ]
    "]"
   ) .

<<<<<<< HEAD
:PN_CHARS_BASE rdfs:label "PN_CHARS_BASE"; rdf:value "95s";
  rdfs:comment """[95s] PN_CHARS_BASE ::= [A-Z] | [a-z] | [#00C0-#00D6] | [#00D8-#00F6] | [#00F8-#02FF] | [#0370-#037D] | [#037F-#1FFF] | [#200C-#200D] | [#2070-#218F] | [#2C00-#2FEF] | [#3001-#D7FF] | [#F900-#FDCF] | [#FDF0-#FFFD] | [#10000-#EFFFF] | UCHAR""";
=======
:PN_CHARS_BASE rdfs:label "PN_CHARS_BASE"; rdf:value "163s";
 rdfs:comment "[163s] PN_CHARS_BASE ::= [A-Z] | [a-z] | [#00C0-#00D6] | [#00D8-#00F6] | [#00F8-#02FF] | [#0370-#037D] | [#037F-#1FFF] | [#200C-#200D] | [#2070-#218F] | [#2C00-#2FEF] | [#3001-#D7FF] | [#F900-#FDCF] | [#FDF0-#FFFD] | [#10000-#EFFFF]";
>>>>>>> e4c46866
  re:alt (
    [  re:matches "[A-Z]"  ]
    [  re:matches "[a-z]"  ]
    [  re:matches "[#00C0-#00D6]"  ]
    [  re:matches "[#00D8-#00F6]"  ]
    [  re:matches "[#00F8-#02FF]"  ]
    [  re:matches "[#0370-#037D]"  ]
    [  re:matches "[#037F-#1FFF]"  ]
    [  re:matches "[#200C-#200D]"  ]
    [  re:matches "[#2070-#218F]"  ]
    [  re:matches "[#2C00-#2FEF]"  ]
    [  re:matches "[#3001-#D7FF]"  ]
    [  re:matches "[#F900-#FDCF]"  ]
    [  re:matches "[#FDF0-#FFFD]"  ]
    [  re:matches "[#10000-#EFFFF]"  ]
<<<<<<< HEAD
    :UCHAR
   ) .

:PN_CHARS_U rdfs:label "PN_CHARS_U"; rdf:value "96s";
  rdfs:comment """[96s] PN_CHARS_U ::= PN_CHARS_BASE | "_\"""";
=======
   )
.

:PN_CHARS_U rdfs:label "PN_CHARS_U"; rdf:value "164s";
 rdfs:comment "[164s] PN_CHARS_U  ::=  PN_CHARS_BASE | '_'";
>>>>>>> e4c46866
  re:alt (
    :PN_CHARS_BASE
    "_"
   ) .

<<<<<<< HEAD
:PN_CHARS rdfs:label "PN_CHARS"; rdf:value "98s";
  rdfs:comment """[98s] PN_CHARS ::= PN_CHARS_U | "-" | [0-9] | #00B7 | [#0300-#036F] | [#203F-#2040]""";
=======
:PN_CHARS rdfs:label "PN_CHARS"; rdf:value "166s";
 rdfs:comment "[166s] PN_CHARS ::= PN_CHARS_U | \"-\" | [0-9] | #00B7 | [#0300-#036F] | [#203F-#2040]";
>>>>>>> e4c46866
  re:alt (
    :PN_CHARS_U
    "-"
    [  re:matches "[0-9]"  ]
    [  re:matches "[#00B7]"  ]
    [  re:matches "[#0300-#036F]"  ]
    [  re:matches "[#203F-#2040]"  ]
   ) .

<<<<<<< HEAD
:PN_PREFIX rdfs:label "PN_PREFIX"; rdf:value "99s";
  rdfs:comment """[99s] PN_PREFIX ::= PN_CHARS_BASE ( ( PN_CHARS | "." )* PN_CHARS )?""";
=======
:PN_PREFIX rdfs:label "PN_PREFIX"; rdf:value "167s";
 rdfs:comment "[167s] PN_PREFIX ::= PN_CHARS_BASE ( ( PN_CHARS | \".\" )* PN_CHARS )?";
>>>>>>> e4c46866
  re:seq (
    :PN_CHARS_BASE
    [ re:opt 
      [ re:seq (
        [ re:star 
          [ re:alt (
            :PN_CHARS
            "."
           ) ]
          ]
        :PN_CHARS
       ) ]
      ]
   ) .

<<<<<<< HEAD
:PN_LOCAL rdfs:label "PN_LOCAL"; rdf:value "100s";
  rdfs:comment """[100s] PN_LOCAL ::= ( PN_CHARS_U | [0-9] | PLX ) ( ( PN_CHARS | '.' | PLX )*  ( PN_CHARS | PLX ) ) ?""";
=======
:PN_LOCAL rdfs:label "PN_LOCAL"; rdf:value "168s";
 rdfs:comment "[168s] PN_LOCAL ::= ( PN_CHARS_U | ':' | [0-9] | PLX ) ( ( PN_CHARS | '.' | ':' | PLX )*  ( PN_CHARS | ':' | PLX ) ) ?";
>>>>>>> e4c46866
  re:seq (
    [ re:alt (
      :PN_CHARS_U
      ":"
      [  re:matches "[0-9]"  ]
      :PLX
     ) ]
    [ re:opt 
      [ re:seq (
        [ re:star 
          [ re:alt (
            :PN_CHARS
            "."
            ":"
            :PLX
           ) ]
          ]
        [ re:alt (
          :PN_CHARS
          ":"
          :PLX
         ) ]
       ) ]
      ]
   ) .

<<<<<<< HEAD
:PLX rdfs:label "PLX"; rdf:value "160s";
  rdfs:comment """[160s] PLX ::= PERCENT | PN_LOCAL_ESC""";
=======
:PLX rdfs:label "PLX"; rdf:value "169s";
 rdfs:comment "[169s] PLX ::= PERCENT | PN_LOCAL_ESC";
>>>>>>> e4c46866
  re:alt (
    :PERCENT
    :PN_LOCAL_ESC
   ) .

<<<<<<< HEAD
:PERCENT rdfs:label "PERCENT"; rdf:value "161s";
  rdfs:comment """[161s] PERCENT ::= '%' HEX HEX""";
=======
:PERCENT rdfs:label "PERCENT"; rdf:value "170s";
 rdfs:comment "[170s] PERCENT ::= '%' HEX HEX";
>>>>>>> e4c46866
  re:seq (
    "%"
    :HEX
    :HEX
   ) .

<<<<<<< HEAD
:HEX rdfs:label "HEX"; rdf:value "162s";
  rdfs:comment """[162s] HEX ::= [0-9] | [A-F] | [a-f]""";
=======
:HEX rdfs:label "HEX"; rdf:value "171s";
 rdfs:comment "[171s] HEX ::= [0-9] | [A-F] | [a-f]";
>>>>>>> e4c46866
  re:alt (
    [  re:matches "[0-9]"  ]
    [  re:matches "[A-F]"  ]
    [  re:matches "[a-f]"  ]
   ) .

<<<<<<< HEAD
:PN_LOCAL_ESC rdfs:label "PN_LOCAL_ESC"; rdf:value "163s";
  rdfs:comment """[163s] PN_LOCAL_ESC ::= '\\' ( '_' | '~' | '.' | '-' | '!' | '$' | '&' | "'" | '(' | ')' | '*' | '+' | ',' | ';' | '=' | ':' | '/' | '?' | '#' | '@' | '%' )""";
=======
:PN_LOCAL_ESC rdfs:label "PN_LOCAL_ESC"; rdf:value "172s";
 rdfs:comment "[172s] PN_LOCAL_ESC ::= '\\' ( '_' | '~' | '.' | '-' | '!' | '$' | '&' | \"'\" | '(' | ')' | '*' | '+' | ',' | ';' | '=' | '/' | '?' | '#' | '@' | '%' )";
>>>>>>> e4c46866
  re:seq (
    "\\"
    [ re:alt (
      "_"
      "~"
      "."
      "-"
      "!"
      "$"
      "&"
      "'"
      "("
      ")"
      "*"
      "+"
      ","
      ";"
      "="
      "/"
      "?"
      "#"
      "@"
      "%"
     ) ]
   ) .<|MERGE_RESOLUTION|>--- conflicted
+++ resolved
@@ -8,20 +8,12 @@
 :language rdfs:isDefinedBy <>; g:start :turtleDoc.
 
 :turtleDoc rdfs:label "turtleDoc"; rdf:value "1";
-<<<<<<< HEAD
-  rdfs:comment """[1] turtleDoc ::= (statement)*""";
-=======
- rdfs:comment "[1] turtleDoc ::= statement*";
->>>>>>> e4c46866
+  rdfs:comment """[1] turtleDoc ::= statement*""";
   g:star 
     :statement .
 
 :statement rdfs:label "statement"; rdf:value "2";
-<<<<<<< HEAD
-  rdfs:comment """[2] statement ::= directive "." | triples ".\"""";
-=======
- rdfs:comment "[2] statement ::= directive | triples \".\"";
->>>>>>> e4c46866
+  rdfs:comment """[2] statement ::= directive | triples ".\"""";
   g:alt (
     :directive
     [ g:seq (
@@ -31,82 +23,48 @@
    ) .
 
 :directive rdfs:label "directive"; rdf:value "3";
-<<<<<<< HEAD
-  rdfs:comment """[3] directive ::= prefixID | base""";
-  g:alt (
-    :prefixID
-    :base
-   ) .
-
-:prefixID rdfs:label "prefixID"; rdf:value "4";
-  rdfs:comment """[4] prefixID ::= PREFIX PNAME_NS IRI_REF""";
-=======
- rdfs:comment "[3] directive ::= prefixID | base | sparqlPrefix | sparqlBase";
+  rdfs:comment """[3] directive ::= prefixID | base | sparqlPrefix | sparqlBase""";
   g:alt (
     :prefixID
     :base
     :sparqlPrefix
     :sparqlBase
-   )
-.
+   ) .
 
 :prefixID rdfs:label "prefixID"; rdf:value "4";
- rdfs:comment "[4] prefixID ::= '@prefix' PNAME_NS IRIREF \".\"";
->>>>>>> e4c46866
+  rdfs:comment """[4] prefixID ::= '@prefix' PNAME_NS IRIREF ".\"""";
   g:seq (
     "@prefix"
     :PNAME_NS
-<<<<<<< HEAD
-    :IRI_REF
-   ) .
-
-:base rdfs:label "base"; rdf:value "5";
-  rdfs:comment """[5] base ::= BASE IRI_REF""";
-  g:seq (
-    :BASE
-    :IRI_REF
-   ) .
-
-:triples rdfs:label "triples"; rdf:value "6";
-  rdfs:comment """[6] triples ::= subject predicateObjectList""";
-  g:seq (
-    :subject
-    :predicateObjectList
-   ) .
-=======
     :IRIREF
     "."
-   )
-.
+   ) .
 
 :base rdfs:label "base"; rdf:value "5";
- rdfs:comment "[5] base ::= '@base' IRIREF \".\"";
+  rdfs:comment """[5] base ::= '@base' IRIREF ".\"""";
   g:seq (
     "@base"
     :IRIREF
     "."
-   )
-.
+   ) .
 
 :sparqlPrefix rdfs:label "sparqlPrefix"; rdf:value "28s";
- rdfs:comment "[28s] sparqlPrefix ::= SPARQL_PREFIX PNAME_NS IRIREF";
+  rdfs:comment """[28s] sparqlPrefix ::= SPARQL_PREFIX PNAME_NS IRIREF""";
   g:seq (
     :SPARQL_PREFIX
     :PNAME_NS
     :IRIREF
-   )
-.
+   ) .
 
 :sparqlBase rdfs:label "sparqlBase"; rdf:value "29s";
- rdfs:comment "[29s] sparqlBase ::= SPARQL_BASE IRIREF";
+  rdfs:comment """[29s] sparqlBase ::= SPARQL_BASE IRIREF""";
   g:seq (
     :SPARQL_BASE
     :IRIREF
-   )
-.
+   ) .
 
 :triples rdfs:label "triples"; rdf:value "6";
- rdfs:comment "[6] triples ::= subject predicateObjectList | blankNodePropertyList predicateObjectList?";
+  rdfs:comment """[6] triples ::= subject predicateObjectList| blankNodePropertyList predicateObjectList?""";
   g:alt (
     [ g:seq (
       :subject
@@ -116,11 +74,9 @@
       :blankNodePropertyList
       [ g:opt 
         :predicateObjectList
-       ]
-     ) ]
-   )
-.
->>>>>>> e4c46866
+        ]
+     ) ]
+   ) .
 
 :predicateObjectList rdfs:label "predicateObjectList"; rdf:value "7";
   rdfs:comment """[7] predicateObjectList ::= verb objectList ( ";" ( verb objectList)? )*""";
@@ -160,31 +116,18 @@
    ) .
 
 :subject rdfs:label "subject"; rdf:value "10";
-<<<<<<< HEAD
-  rdfs:comment """[10] subject ::= IRIref | blank""";
-=======
- rdfs:comment "[10] subject ::= iri | blank";
->>>>>>> e4c46866
+  rdfs:comment """[10] subject ::= iri | blank""";
   g:alt (
     :iri
     :blank
    ) .
 
 :predicate rdfs:label "predicate"; rdf:value "11";
-<<<<<<< HEAD
-  rdfs:comment """[11] predicate ::= IRIref""";
-  g:seq ( :IRIref ) .
+  rdfs:comment """[11] predicate ::= iri""";
+  g:seq ( :iri ) .
 
 :object rdfs:label "object"; rdf:value "12";
-  rdfs:comment """[12] object ::= IRIref | blank | literal""";
-=======
- rdfs:comment "[11] predicate ::= iri";
-  g:seq ( :iri )
-.
-
-:object rdfs:label "object"; rdf:value "12";
- rdfs:comment "[12] object ::= iri | blank | blankNodePropertyList| literal";
->>>>>>> e4c46866
+  rdfs:comment """[12] object ::= iri | blank | blankNodePropertyList| literal""";
   g:alt (
     :iri
     :blank
@@ -201,11 +144,7 @@
    ) .
 
 :blank rdfs:label "blank"; rdf:value "14";
-<<<<<<< HEAD
-  rdfs:comment """[14] blank ::= BlankNode | blankNodePropertyList | collection""";
-=======
- rdfs:comment "[14] blank ::= BlankNode | collection";
->>>>>>> e4c46866
+  rdfs:comment """[14] blank ::= BlankNode | collection""";
   g:alt (
     :BlankNode
     :collection
@@ -229,22 +168,16 @@
     ")"
    ) .
 
-<<<<<<< HEAD
-:RDFLiteral rdfs:label "RDFLiteral"; rdf:value "60s";
-  rdfs:comment """[60s] RDFLiteral ::= String ( LANGTAG | ( "^^" IRIref ) )?""";
-=======
 :NumericLiteral rdfs:label "NumericLiteral"; rdf:value "17";
- rdfs:comment "[17] NumericLiteral ::= INTEGER | DECIMAL | DOUBLE";
+  rdfs:comment """[17] NumericLiteral ::= INTEGER | DECIMAL | DOUBLE""";
   g:alt (
     :INTEGER
     :DECIMAL
     :DOUBLE
-   )
-.
+   ) .
 
 :RDFLiteral rdfs:label "RDFLiteral"; rdf:value "128s";
- rdfs:comment "[128s] RDFLiteral ::= String ( LANGTAG | ( \"^^\" iri ) )?";
->>>>>>> e4c46866
+  rdfs:comment """[128s] RDFLiteral ::= String ( LANGTAG | ( "^^" iri ) )?""";
   g:seq (
     :String
     [ g:opt 
@@ -258,119 +191,45 @@
       ]
    ) .
 
-<<<<<<< HEAD
-:NumericLiteral rdfs:label "NumericLiteral"; rdf:value "61s";
-  rdfs:comment """[61s] NumericLiteral ::= NumericLiteralUnsigned | NumericLiteralPositive | NumericLiteralNegative""";
-  g:alt (
-    :NumericLiteralUnsigned
-    :NumericLiteralPositive
-    :NumericLiteralNegative
-   ) .
-
-:NumericLiteralUnsigned rdfs:label "NumericLiteralUnsigned"; rdf:value "62s";
-  rdfs:comment """[62s] NumericLiteralUnsigned ::= INTEGER | DECIMAL | DOUBLE""";
-  g:alt (
-    :INTEGER
-    :DECIMAL
-    :DOUBLE
-   ) .
-
-:NumericLiteralPositive rdfs:label "NumericLiteralPositive"; rdf:value "63s";
-  rdfs:comment """[63s] NumericLiteralPositive ::= INTEGER_POSITIVE | DECIMAL_POSITIVE | DOUBLE_POSITIVE""";
-  g:alt (
-    :INTEGER_POSITIVE
-    :DECIMAL_POSITIVE
-    :DOUBLE_POSITIVE
-   ) .
-
-:NumericLiteralNegative rdfs:label "NumericLiteralNegative"; rdf:value "64s";
-  rdfs:comment """[64s] NumericLiteralNegative ::= INTEGER_NEGATIVE | DECIMAL_NEGATIVE | DOUBLE_NEGATIVE""";
-  g:alt (
-    :INTEGER_NEGATIVE
-    :DECIMAL_NEGATIVE
-    :DOUBLE_NEGATIVE
-   ) .
-
-:BooleanLiteral rdfs:label "BooleanLiteral"; rdf:value "65s";
-  rdfs:comment """[65s] BooleanLiteral ::= "true" | "false\"""";
-=======
 :BooleanLiteral rdfs:label "BooleanLiteral"; rdf:value "133s";
- rdfs:comment "[133s] BooleanLiteral ::= \"true\" | \"false\"";
->>>>>>> e4c46866
+  rdfs:comment """[133s] BooleanLiteral ::= "true" | "false\"""";
   g:alt (
     "true"
     "false"
    ) .
 
-<<<<<<< HEAD
-:String rdfs:label "String"; rdf:value "66s";
-  rdfs:comment """[66s] String ::= STRING_LITERAL1 | STRING_LITERAL2 | STRING_LITERAL_LONG1 | STRING_LITERAL_LONG2""";
-  g:alt (
-    :STRING_LITERAL1
-    :STRING_LITERAL2
-    :STRING_LITERAL_LONG1
-    :STRING_LITERAL_LONG2
-   ) .
-
-:IRIref rdfs:label "IRIref"; rdf:value "67s";
-  rdfs:comment """[67s] IRIref ::= IRI_REF | PrefixedName""";
-=======
 :String rdfs:label "String"; rdf:value "18";
- rdfs:comment "[18] String ::= STRING_LITERAL_QUOTE | STRING_LITERAL_SINGLE_QUOTE | STRING_LITERAL_LONG_SINGLE_QUOTE | STRING_LITERAL_LONG_QUOTE";
+  rdfs:comment """[18] String ::= STRING_LITERAL_QUOTE | STRING_LITERAL_SINGLE_QUOTE | STRING_LITERAL_LONG_SINGLE_QUOTE | STRING_LITERAL_LONG_QUOTE""";
   g:alt (
     :STRING_LITERAL_QUOTE
     :STRING_LITERAL_SINGLE_QUOTE
     :STRING_LITERAL_LONG_SINGLE_QUOTE
     :STRING_LITERAL_LONG_QUOTE
-   )
-.
+   ) .
 
 :iri rdfs:label "iri"; rdf:value "135s";
- rdfs:comment "[135s] iri ::= IRIREF | PrefixedName";
->>>>>>> e4c46866
+  rdfs:comment """[135s] iri ::= IRIREF | PrefixedName""";
   g:alt (
     :IRIREF
     :PrefixedName
    ) .
 
-<<<<<<< HEAD
-:PrefixedName rdfs:label "PrefixedName"; rdf:value "68s";
-  rdfs:comment """[68s] PrefixedName ::= PNAME_LN | PNAME_NS""";
-=======
 :PrefixedName rdfs:label "PrefixedName"; rdf:value "136s";
- rdfs:comment "[136s] PrefixedName ::= PNAME_LN | PNAME_NS";
->>>>>>> e4c46866
+  rdfs:comment """[136s] PrefixedName ::= PNAME_LN | PNAME_NS""";
   g:alt (
     :PNAME_LN
     :PNAME_NS
    ) .
 
-<<<<<<< HEAD
-:BlankNode rdfs:label "BlankNode"; rdf:value "69s";
-  rdfs:comment """[69s] BlankNode ::= BLANK_NODE_LABEL | ANON""";
-=======
 :BlankNode rdfs:label "BlankNode"; rdf:value "137s";
- rdfs:comment "[137s] BlankNode ::= BLANK_NODE_LABEL | ANON";
->>>>>>> e4c46866
+  rdfs:comment """[137s] BlankNode ::= BLANK_NODE_LABEL | ANON""";
   g:alt (
     :BLANK_NODE_LABEL
     :ANON
    ) .
 
-<<<<<<< HEAD
-:BASE rdfs:label "BASE"; rdf:value "17";
-  rdfs:comment """[17] BASE ::= "@base\"""";
-  g:seq ( "@base" ) .
-
-:PREFIX rdfs:label "PREFIX"; rdf:value "18";
-  rdfs:comment """[18] PREFIX ::= "@prefix\"""";
-  g:seq ( "@prefix" ) .
-
-:IRI_REF rdfs:label "IRI_REF"; rdf:value "70s";
-  rdfs:comment """[70s] IRI_REF ::= "<" ( [^<>\"{}|^`\\] - [#x00-#x20] | UCHAR )* ">\"""";
-=======
 :SPARQL_PREFIX rdfs:label "SPARQL_PREFIX"; rdf:value "28t";
- rdfs:comment "[28t] SPARQL_PREFIX ::= [Pp][Rr][Ee][Ff][Ii][Xx]";
+  rdfs:comment """[28t] SPARQL_PREFIX ::= [Pp][Rr][Ee][Ff][Ii][Xx]""";
   re:seq (
     [  re:matches "[Pp]"  ]
     [  re:matches "[Rr]"  ]
@@ -378,47 +237,32 @@
     [  re:matches "[Ff]"  ]
     [  re:matches "[Ii]"  ]
     [  re:matches "[Xx]"  ]
-   )
-.
+   ) .
 
 :SPARQL_BASE rdfs:label "SPARQL_BASE"; rdf:value "29t";
- rdfs:comment "[29t] SPARQL_BASE ::= [Bb][Aa][Ss][Ee]";
+  rdfs:comment """[29t] SPARQL_BASE ::= [Bb][Aa][Ss][Ee]""";
   re:seq (
     [  re:matches "[Bb]"  ]
     [  re:matches "[Aa]"  ]
     [  re:matches "[Ss]"  ]
     [  re:matches "[Ee]"  ]
-   )
-.
+   ) .
 
 :IRIREF rdfs:label "IRIREF"; rdf:value "19";
- rdfs:comment "[19] IRIREF ::=  '<' ([^#x00-#x20<>\\\"{}|^`\\] | UCHAR)* '>'";
->>>>>>> e4c46866
+  rdfs:comment """[19] IRIREF ::=  '<' ([^#x00-#x20<>\"{}|^`\] | UCHAR)* '>'""";
   re:seq (
     "<"
     [ re:star 
       [ re:alt (
-<<<<<<< HEAD
-        [ re:diff (
-          [  re:matches "[^<>\"{}|^`\\]"  ]
-          [  re:matches "[\u0000-\u0020]"  ]
-         ) ]
-=======
-        [  re:matches "[^\u0000-\u0020<>\\\"{}|^`\\]"  ]
->>>>>>> e4c46866
+        [  re:matches "[^\u0000-\u0020<>\"{}|^`\]"  ]
         :UCHAR
        ) ]
       ]
     ">"
    ) .
 
-<<<<<<< HEAD
-:PNAME_NS rdfs:label "PNAME_NS"; rdf:value "71s";
-  rdfs:comment """[71s] PNAME_NS ::= (PN_PREFIX)? ":\"""";
-=======
 :PNAME_NS rdfs:label "PNAME_NS"; rdf:value "139s";
- rdfs:comment "[139s] PNAME_NS ::= PN_PREFIX? \":\"";
->>>>>>> e4c46866
+  rdfs:comment """[139s] PNAME_NS ::= PN_PREFIX? ":\"""";
   re:seq (
     [ re:opt 
       :PN_PREFIX
@@ -426,57 +270,70 @@
     ":"
    ) .
 
-<<<<<<< HEAD
-:PNAME_LN rdfs:label "PNAME_LN"; rdf:value "72s";
-  rdfs:comment """[72s] PNAME_LN ::= PNAME_NS PN_LOCAL""";
-=======
 :PNAME_LN rdfs:label "PNAME_LN"; rdf:value "140s";
- rdfs:comment "[140s] PNAME_LN ::= PNAME_NS PN_LOCAL";
->>>>>>> e4c46866
+  rdfs:comment """[140s] PNAME_LN ::= PNAME_NS PN_LOCAL""";
   re:seq (
     :PNAME_NS
     :PN_LOCAL
    ) .
 
-<<<<<<< HEAD
-:BLANK_NODE_LABEL rdfs:label "BLANK_NODE_LABEL"; rdf:value "73s";
-  rdfs:comment """[73s] BLANK_NODE_LABEL ::= "_:" PN_LOCAL""";
+:BLANK_NODE_LABEL rdfs:label "BLANK_NODE_LABEL"; rdf:value "141s";
+  rdfs:comment """[141s] BLANK_NODE_LABEL ::= '_:' ( PN_CHARS_U | [0-9] ) ((PN_CHARS|'.')* PN_CHARS)?""";
   re:seq (
     "_:"
-    :PN_LOCAL
-   ) .
-
-:LANGTAG rdfs:label "LANGTAG"; rdf:value "76s";
-  rdfs:comment """[76s] LANGTAG ::= BASE | PREFIX | "@" [a-zA-Z]+ ( "-" [a-zA-Z0-9]+ )*""";
-  re:alt (
-    :BASE
-    :PREFIX
+    [ re:alt (
+      :PN_CHARS_U
+      [  re:matches "[0-9]"  ]
+     ) ]
+    [ re:opt 
+      [ re:seq (
+        [ re:star 
+          [ re:alt (
+            :PN_CHARS
+            "."
+           ) ]
+          ]
+        :PN_CHARS
+       ) ]
+      ]
+   ) .
+
+:LANGTAG rdfs:label "LANGTAG"; rdf:value "144s";
+  rdfs:comment """[144s] LANGTAG ::= "@" [a-zA-Z]+ ( "-" [a-zA-Z0-9]+ )*""";
+  re:seq (
+    "@"
+    [ re:plus 
+      [  re:matches "[a-zA-Z]"  ]
+      ]
+    [ re:star 
+      [ re:seq (
+        "-"
+        [ re:plus 
+          [  re:matches "[a-zA-Z0-9]"  ]
+          ]
+       ) ]
+      ]
+   ) .
+
+:INTEGER rdfs:label "INTEGER"; rdf:value "20";
+  rdfs:comment """[20] INTEGER ::= [+-]? [0-9]+""";
+  re:seq (
+    [ re:opt 
+      [  re:matches "[+-]"  ]
+      ]
+    [ re:plus 
+      [  re:matches "[0-9]"  ]
+      ]
+   ) .
+
+:DECIMAL rdfs:label "DECIMAL"; rdf:value "21";
+  rdfs:comment """[21] DECIMAL ::= [+-]?  ( ([0-9])* '.' ([0-9])+  )""";
+  re:seq (
+    [ re:opt 
+      [  re:matches "[+-]"  ]
+      ]
     [ re:seq (
-      "@"
-      [ re:plus 
-        [  re:matches "[a-zA-Z]"  ]
-        ]
       [ re:star 
-        [ re:seq (
-          "-"
-          [ re:plus 
-            [  re:matches "[a-zA-Z0-9]"  ]
-            ]
-         ) ]
-        ]
-     ) ]
-   ) .
-
-:INTEGER rdfs:label "INTEGER"; rdf:value "77s";
-  rdfs:comment """[77s] INTEGER ::= [0-9]+""";
-  re:plus 
-    [  re:matches "[0-9]"  ] .
-
-:DECIMAL rdfs:label "DECIMAL"; rdf:value "78s";
-  rdfs:comment """[78s] DECIMAL ::= [0-9]+ "." [0-9]+ | "." [0-9]+""";
-  re:alt (
-    [ re:seq (
-      [ re:plus 
         [  re:matches "[0-9]"  ]
         ]
       "."
@@ -484,194 +341,43 @@
         [  re:matches "[0-9]"  ]
         ]
      ) ]
-    [ re:seq (
-      "."
-      [ re:plus 
-        [  re:matches "[0-9]"  ]
-        ]
-     ) ]
-   ) .
-
-:DOUBLE rdfs:label "DOUBLE"; rdf:value "79s";
-  rdfs:comment """[79s] DOUBLE ::= [0-9]+ "." [0-9]+ EXPONENT | "." ( [0-9] )+ EXPONENT | ( [0-9] )+ EXPONENT""";
-  re:alt (
-    [ re:seq (
-      [ re:plus 
-        [  re:matches "[0-9]"  ]
-        ]
-      "."
-      [ re:plus 
-        [  re:matches "[0-9]"  ]
-        ]
-      :EXPONENT
-     ) ]
-    [ re:seq (
-      "."
-      [ re:plus 
-        [  re:matches "[0-9]"  ]
-        ]
-      :EXPONENT
-     ) ]
-    [ re:seq (
-      [ re:plus 
-        [  re:matches "[0-9]"  ]
-        ]
-      :EXPONENT
-     ) ]
-   ) .
-
-:INTEGER_POSITIVE rdfs:label "INTEGER_POSITIVE"; rdf:value "80s";
-  rdfs:comment """[80s] INTEGER_POSITIVE ::= "+" INTEGER""";
-  re:seq (
-    "+"
-    :INTEGER
-   ) .
-
-:DECIMAL_POSITIVE rdfs:label "DECIMAL_POSITIVE"; rdf:value "81s";
-  rdfs:comment """[81s] DECIMAL_POSITIVE ::= "+" DECIMAL""";
-  re:seq (
-    "+"
-    :DECIMAL
-   ) .
-
-:DOUBLE_POSITIVE rdfs:label "DOUBLE_POSITIVE"; rdf:value "82s";
-  rdfs:comment """[82s] DOUBLE_POSITIVE ::= "+" DOUBLE""";
-  re:seq (
-    "+"
-    :DOUBLE
-   ) .
-
-:INTEGER_NEGATIVE rdfs:label "INTEGER_NEGATIVE"; rdf:value "83s";
-  rdfs:comment """[83s] INTEGER_NEGATIVE ::= "-" INTEGER""";
-  re:seq (
-    "-"
-    :INTEGER
-   ) .
-
-:DECIMAL_NEGATIVE rdfs:label "DECIMAL_NEGATIVE"; rdf:value "84s";
-  rdfs:comment """[84s] DECIMAL_NEGATIVE ::= "-" DECIMAL""";
-  re:seq (
-    "-"
-    :DECIMAL
-   ) .
-
-:DOUBLE_NEGATIVE rdfs:label "DOUBLE_NEGATIVE"; rdf:value "85s";
-  rdfs:comment """[85s] DOUBLE_NEGATIVE ::= "-" DOUBLE""";
-  re:seq (
-    "-"
-    :DOUBLE
-   ) .
-
-:EXPONENT rdfs:label "EXPONENT"; rdf:value "86s";
-  rdfs:comment """[86s] EXPONENT ::= [eE] [+-]? [0-9]+""";
-=======
-:BLANK_NODE_LABEL rdfs:label "BLANK_NODE_LABEL"; rdf:value "141s";
- rdfs:comment "[141s] BLANK_NODE_LABEL ::= '_:' ( PN_CHARS_U | [0-9] ) ((PN_CHARS|'.')* PN_CHARS)?";
-  re:seq (
-    "_:"
-    [ re:alt (
-      :PN_CHARS_U
-      [  re:matches "[0-9]"  ]
-     ) ]
-    [ re:opt 
-      [ re:seq (
-        [ re:star 
-          [ re:alt (
-            :PN_CHARS
-            "."
-           ) ]
-         ]
-        :PN_CHARS
-       ) ]
-     ]
-   )
-.
-
-:LANGTAG rdfs:label "LANGTAG"; rdf:value "144s";
- rdfs:comment "[144s] LANGTAG ::= \"@\" [a-zA-Z]+ ( \"-\" [a-zA-Z0-9]+ )*";
-  re:seq (
-    "@"
-    [ re:plus 
-      [  re:matches "[a-zA-Z]"  ]
-     ]
-    [ re:star 
-      [ re:seq (
-        "-"
-        [ re:plus 
-          [  re:matches "[a-zA-Z0-9]"  ]
-         ]
-       ) ]
-     ]
-   )
-.
-
-:INTEGER rdfs:label "INTEGER"; rdf:value "20";
- rdfs:comment "[20] INTEGER ::= [+-]? [0-9]+";
+   ) .
+
+:DOUBLE rdfs:label "DOUBLE"; rdf:value "22";
+  rdfs:comment """[22] DOUBLE ::= [+-]? ( [0-9]+ '.' [0-9]* EXPONENT | '.' ([0-9])+ EXPONENT | ([0-9])+ EXPONENT )""";
   re:seq (
     [ re:opt 
       [  re:matches "[+-]"  ]
-     ]
-    [ re:plus 
-      [  re:matches "[0-9]"  ]
-     ]
-   )
-.
-
-:DECIMAL rdfs:label "DECIMAL"; rdf:value "21";
- rdfs:comment "[21] DECIMAL ::= [+-]?  ( ([0-9])* '.' ([0-9])+  )";
-  re:seq (
-    [ re:opt 
-      [  re:matches "[+-]"  ]
-     ]
-    [ re:seq (
-      [ re:star 
-        [  re:matches "[0-9]"  ]
-       ]
-      "."
-      [ re:plus 
-        [  re:matches "[0-9]"  ]
-       ]
-     ) ]
-   )
-.
-
-:DOUBLE rdfs:label "DOUBLE"; rdf:value "22";
- rdfs:comment "[22] DOUBLE ::= [+-]? ( [0-9]+ '.' [0-9]* EXPONENT | '.' ([0-9])+ EXPONENT | ([0-9])+ EXPONENT )";
-  re:seq (
-    [ re:opt 
-      [  re:matches "[+-]"  ]
-     ]
+      ]
     [ re:alt (
       [ re:seq (
         [ re:plus 
           [  re:matches "[0-9]"  ]
-         ]
+          ]
         "."
         [ re:star 
           [  re:matches "[0-9]"  ]
-         ]
+          ]
         :EXPONENT
        ) ]
       [ re:seq (
         "."
         [ re:plus 
           [  re:matches "[0-9]"  ]
-         ]
+          ]
         :EXPONENT
        ) ]
       [ re:seq (
         [ re:plus 
           [  re:matches "[0-9]"  ]
-         ]
+          ]
         :EXPONENT
        ) ]
      ) ]
-   )
-.
+   ) .
 
 :EXPONENT rdfs:label "EXPONENT"; rdf:value "154s";
- rdfs:comment "[154s] EXPONENT ::= [eE] [+-]? [0-9]+";
->>>>>>> e4c46866
+  rdfs:comment """[154s] EXPONENT ::= [eE] [+-]? [0-9]+""";
   re:seq (
     [  re:matches "[eE]"  ]
     [ re:opt 
@@ -682,69 +388,36 @@
       ]
    ) .
 
-<<<<<<< HEAD
-:STRING_LITERAL1 rdfs:label "STRING_LITERAL1"; rdf:value "87s";
-  rdfs:comment """[87s] STRING_LITERAL1 ::= "'" ( ( [^'\\\n\r] ) | ECHAR | UCHAR )* "'\"""";
-=======
 :STRING_LITERAL_QUOTE rdfs:label "STRING_LITERAL_QUOTE"; rdf:value "23";
- rdfs:comment "[23] STRING_LITERAL_QUOTE ::= '\"' ( [^#x22#x5C#xA#xD] | ECHAR | UCHAR )* '\"'";
->>>>>>> e4c46866
+  rdfs:comment """[23] STRING_LITERAL_QUOTE ::= '"' ( [^#x22#x5C#xA#xD] | ECHAR | UCHAR )* '"'""";
   re:seq (
     "\""
     [ re:star 
       [ re:alt (
-<<<<<<< HEAD
-        [  re:matches "[^'\\\n\r]"  ]
+        [  re:matches "[^\u0022\u005C\u000A\u000D]"  ]
         :ECHAR
         :UCHAR
        ) ]
       ]
+    "\""
+   ) .
+
+:STRING_LITERAL_SINGLE_QUOTE rdfs:label "STRING_LITERAL_SINGLE_QUOTE"; rdf:value "24";
+  rdfs:comment """[24] STRING_LITERAL_SINGLE_QUOTE ::= "'" ( [^#x27#x5C#xA#xD] | ECHAR | UCHAR )* "'\"""";
+  re:seq (
     "'"
-   ) .
-
-:STRING_LITERAL2 rdfs:label "STRING_LITERAL2"; rdf:value "88s";
-  rdfs:comment """[88s] STRING_LITERAL2 ::= '"' ( ( [^\"\\\n\r] ) | ECHAR | UCHAR )* '"'""";
-=======
-        [  re:matches "[^\u0022\\\u005C\u000A\u000D]"  ]
+    [ re:star 
+      [ re:alt (
+        [  re:matches "[^\u0027\u005C\u000A\u000D]"  ]
         :ECHAR
         :UCHAR
        ) ]
-     ]
-    "\""
-   )
-.
-
-:STRING_LITERAL_SINGLE_QUOTE rdfs:label "STRING_LITERAL_SINGLE_QUOTE"; rdf:value "24";
- rdfs:comment "[24] STRING_LITERAL_SINGLE_QUOTE ::= \"'\" ( [^#x27#x5C#xA#xD] | ECHAR | UCHAR )* \"'\"";
->>>>>>> e4c46866
-  re:seq (
+      ]
     "'"
-    [ re:star 
-      [ re:alt (
-<<<<<<< HEAD
-        [  re:matches "[^\"\\\n\r]"  ]
-        :ECHAR
-        :UCHAR
-       ) ]
-      ]
-    "\""
-   ) .
-
-:STRING_LITERAL_LONG1 rdfs:label "STRING_LITERAL_LONG1"; rdf:value "89s";
-  rdfs:comment """[89s] STRING_LITERAL_LONG1 ::= "'''" ( ( "'" | "''" )? ( [^'\\] | ECHAR | UCHAR ) )* "'''\"""";
-=======
-        [  re:matches "[^\u0027\\\u005C\u000A\u000D]"  ]
-        :ECHAR
-        :UCHAR
-       ) ]
-     ]
-    "'"
-   )
-.
+   ) .
 
 :STRING_LITERAL_LONG_SINGLE_QUOTE rdfs:label "STRING_LITERAL_LONG_SINGLE_QUOTE"; rdf:value "25";
- rdfs:comment "[25] STRING_LITERAL_LONG_SINGLE_QUOTE ::= \"'''\" ( ( \"'\" | \"''\" )? ( [^'\\] | ECHAR | UCHAR ) )* \"'''\"";
->>>>>>> e4c46866
+  rdfs:comment """[25] STRING_LITERAL_LONG_SINGLE_QUOTE ::= "'''" ( ( "'" | "''" )? ( [^'\] | ECHAR | UCHAR ) )* "'''\"""";
   re:seq (
     "'''"
     [ re:star 
@@ -756,7 +429,7 @@
            ) ]
           ]
         [ re:alt (
-          [  re:matches "[^'\\]"  ]
+          [  re:matches "[^'\]"  ]
           :ECHAR
           :UCHAR
          ) ]
@@ -765,13 +438,8 @@
     "'''"
    ) .
 
-<<<<<<< HEAD
-:STRING_LITERAL_LONG2 rdfs:label "STRING_LITERAL_LONG2"; rdf:value "90s";
-  rdfs:comment """[90s] STRING_LITERAL_LONG2 ::= '\"\"\"' ( ( '"' | '""' )? ( [^\"\\] | ECHAR | UCHAR ) )* '\"\"\"'""";
-=======
 :STRING_LITERAL_LONG_QUOTE rdfs:label "STRING_LITERAL_LONG_QUOTE"; rdf:value "26";
- rdfs:comment "[26] STRING_LITERAL_LONG_QUOTE ::= '\"\"\"' ( ( '\"' | '\"\"' )? ( [^\"\\] | ECHAR | UCHAR ) )* '\"\"\"'";
->>>>>>> e4c46866
+  rdfs:comment """[26] STRING_LITERAL_LONG_QUOTE ::= '\"\"\"' ( ( '"' | '""' )? ( [^"\] | ECHAR | UCHAR ) )* '\"\"\"'""";
   re:seq (
     "\"\"\""
     [ re:star 
@@ -783,7 +451,7 @@
            ) ]
           ]
         [ re:alt (
-          [  re:matches "[^\"\\]"  ]
+          [  re:matches "[^"\]"  ]
           :ECHAR
           :UCHAR
          ) ]
@@ -792,13 +460,8 @@
     "\"\"\""
    ) .
 
-<<<<<<< HEAD
-:UCHAR rdfs:label "UCHAR"; rdf:value "19";
-  rdfs:comment """[19] UCHAR ::= ( "\\u" HEX HEX HEX HEX ) | ( "\\U" HEX HEX HEX HEX HEX HEX HEX HEX )""";
-=======
 :UCHAR rdfs:label "UCHAR"; rdf:value "27";
- rdfs:comment "[27] UCHAR ::= ( \"\\u\" HEX HEX HEX HEX ) | ( \"\\U\" HEX HEX HEX HEX HEX HEX HEX HEX )";
->>>>>>> e4c46866
+  rdfs:comment """[27] UCHAR ::= ( "\u" HEX HEX HEX HEX ) | ( "\U" HEX HEX HEX HEX HEX HEX HEX HEX )""";
   re:alt (
     [ re:seq (
       "\\u"
@@ -820,28 +483,15 @@
      ) ]
    ) .
 
-<<<<<<< HEAD
-:ECHAR rdfs:label "ECHAR"; rdf:value "91s";
-  rdfs:comment """[91s] ECHAR ::= "\\" [tbnrf\\\"']""";
-  re:seq (
-    "\\\\"
-    [  re:matches "[tbnrf\\\"']"  ]
-   ) .
-
-:NIL rdfs:label "NIL"; rdf:value "92s";
-  rdfs:comment """[92s] NIL ::= "(" (WS)* ")\"""";
-=======
 :ECHAR rdfs:label "ECHAR"; rdf:value "159s";
- rdfs:comment "[159s] ECHAR ::= \"\\\" [tbnrf\\\"']";
+  rdfs:comment """[159s] ECHAR ::= "\" [tbnrf\"']""";
   re:seq (
     "\\"
-    [  re:matches "[tbnrf\\\"']"  ]
-   )
-.
+    [  re:matches "[tbnrf\"']"  ]
+   ) .
 
 :NIL rdfs:label "NIL"; rdf:value "160s";
- rdfs:comment "[160s] NIL ::= \"(\" WS* \")\"";
->>>>>>> e4c46866
+  rdfs:comment """[160s] NIL ::= "(" WS* ")\"""";
   re:seq (
     "("
     [ re:star 
@@ -850,32 +500,17 @@
     ")"
    ) .
 
-<<<<<<< HEAD
-:WS rdfs:label "WS"; rdf:value "93s";
-  rdfs:comment """[93s] WS ::= " " | "\t" | "\r" | "\n\"""";
-  re:alt (
-    " "
-    "\\t"
-    "\\r"
-    "\\n"
-   ) .
-
-:ANON rdfs:label "ANON"; rdf:value "94s";
-  rdfs:comment """[94s] ANON ::= "[" (WS)* "]\"""";
-=======
 :WS rdfs:label "WS"; rdf:value "161s";
- rdfs:comment "[161s] WS ::= #x20 | #x9 | #xD | #xA";
+  rdfs:comment """[161s] WS ::= #x20 | #x9 | #xD | #xA""";
   re:alt (
     [  re:matches "[\u0020]"  ]
     [  re:matches "[\u0009]"  ]
     [  re:matches "[\u000D]"  ]
     [  re:matches "[\u000A]"  ]
-   )
-.
+   ) .
 
 :ANON rdfs:label "ANON"; rdf:value "162s";
- rdfs:comment "[162s] ANON ::= \"[\" WS* \"]\"";
->>>>>>> e4c46866
+  rdfs:comment """[162s] ANON ::= "[" WS* "]\"""";
   re:seq (
     "["
     [ re:star 
@@ -884,13 +519,8 @@
     "]"
    ) .
 
-<<<<<<< HEAD
-:PN_CHARS_BASE rdfs:label "PN_CHARS_BASE"; rdf:value "95s";
-  rdfs:comment """[95s] PN_CHARS_BASE ::= [A-Z] | [a-z] | [#00C0-#00D6] | [#00D8-#00F6] | [#00F8-#02FF] | [#0370-#037D] | [#037F-#1FFF] | [#200C-#200D] | [#2070-#218F] | [#2C00-#2FEF] | [#3001-#D7FF] | [#F900-#FDCF] | [#FDF0-#FFFD] | [#10000-#EFFFF] | UCHAR""";
-=======
 :PN_CHARS_BASE rdfs:label "PN_CHARS_BASE"; rdf:value "163s";
- rdfs:comment "[163s] PN_CHARS_BASE ::= [A-Z] | [a-z] | [#00C0-#00D6] | [#00D8-#00F6] | [#00F8-#02FF] | [#0370-#037D] | [#037F-#1FFF] | [#200C-#200D] | [#2070-#218F] | [#2C00-#2FEF] | [#3001-#D7FF] | [#F900-#FDCF] | [#FDF0-#FFFD] | [#10000-#EFFFF]";
->>>>>>> e4c46866
+  rdfs:comment """[163s] PN_CHARS_BASE ::= [A-Z] | [a-z] | [#00C0-#00D6] | [#00D8-#00F6] | [#00F8-#02FF] | [#0370-#037D] | [#037F-#1FFF] | [#200C-#200D] | [#2070-#218F] | [#2C00-#2FEF] | [#3001-#D7FF] | [#F900-#FDCF] | [#FDF0-#FFFD] | [#10000-#EFFFF]""";
   re:alt (
     [  re:matches "[A-Z]"  ]
     [  re:matches "[a-z]"  ]
@@ -906,31 +536,17 @@
     [  re:matches "[#F900-#FDCF]"  ]
     [  re:matches "[#FDF0-#FFFD]"  ]
     [  re:matches "[#10000-#EFFFF]"  ]
-<<<<<<< HEAD
-    :UCHAR
-   ) .
-
-:PN_CHARS_U rdfs:label "PN_CHARS_U"; rdf:value "96s";
-  rdfs:comment """[96s] PN_CHARS_U ::= PN_CHARS_BASE | "_\"""";
-=======
-   )
-.
+   ) .
 
 :PN_CHARS_U rdfs:label "PN_CHARS_U"; rdf:value "164s";
- rdfs:comment "[164s] PN_CHARS_U  ::=  PN_CHARS_BASE | '_'";
->>>>>>> e4c46866
+  rdfs:comment """[164s] PN_CHARS_U  ::=  PN_CHARS_BASE | '_'""";
   re:alt (
     :PN_CHARS_BASE
     "_"
    ) .
 
-<<<<<<< HEAD
-:PN_CHARS rdfs:label "PN_CHARS"; rdf:value "98s";
-  rdfs:comment """[98s] PN_CHARS ::= PN_CHARS_U | "-" | [0-9] | #00B7 | [#0300-#036F] | [#203F-#2040]""";
-=======
 :PN_CHARS rdfs:label "PN_CHARS"; rdf:value "166s";
- rdfs:comment "[166s] PN_CHARS ::= PN_CHARS_U | \"-\" | [0-9] | #00B7 | [#0300-#036F] | [#203F-#2040]";
->>>>>>> e4c46866
+  rdfs:comment """[166s] PN_CHARS ::= PN_CHARS_U | "-" | [0-9] | #00B7 | [#0300-#036F] | [#203F-#2040]""";
   re:alt (
     :PN_CHARS_U
     "-"
@@ -940,13 +556,8 @@
     [  re:matches "[#203F-#2040]"  ]
    ) .
 
-<<<<<<< HEAD
-:PN_PREFIX rdfs:label "PN_PREFIX"; rdf:value "99s";
-  rdfs:comment """[99s] PN_PREFIX ::= PN_CHARS_BASE ( ( PN_CHARS | "." )* PN_CHARS )?""";
-=======
 :PN_PREFIX rdfs:label "PN_PREFIX"; rdf:value "167s";
- rdfs:comment "[167s] PN_PREFIX ::= PN_CHARS_BASE ( ( PN_CHARS | \".\" )* PN_CHARS )?";
->>>>>>> e4c46866
+  rdfs:comment """[167s] PN_PREFIX ::= PN_CHARS_BASE ( ( PN_CHARS | "." )* PN_CHARS )?""";
   re:seq (
     :PN_CHARS_BASE
     [ re:opt 
@@ -962,13 +573,8 @@
       ]
    ) .
 
-<<<<<<< HEAD
-:PN_LOCAL rdfs:label "PN_LOCAL"; rdf:value "100s";
-  rdfs:comment """[100s] PN_LOCAL ::= ( PN_CHARS_U | [0-9] | PLX ) ( ( PN_CHARS | '.' | PLX )*  ( PN_CHARS | PLX ) ) ?""";
-=======
 :PN_LOCAL rdfs:label "PN_LOCAL"; rdf:value "168s";
- rdfs:comment "[168s] PN_LOCAL ::= ( PN_CHARS_U | ':' | [0-9] | PLX ) ( ( PN_CHARS | '.' | ':' | PLX )*  ( PN_CHARS | ':' | PLX ) ) ?";
->>>>>>> e4c46866
+  rdfs:comment """[168s] PN_LOCAL ::= ( PN_CHARS_U | ':' | [0-9] | PLX ) ( ( PN_CHARS | '.' | ':' | PLX )*  ( PN_CHARS | ':' | PLX ) ) ?""";
   re:seq (
     [ re:alt (
       :PN_CHARS_U
@@ -995,51 +601,31 @@
       ]
    ) .
 
-<<<<<<< HEAD
-:PLX rdfs:label "PLX"; rdf:value "160s";
-  rdfs:comment """[160s] PLX ::= PERCENT | PN_LOCAL_ESC""";
-=======
 :PLX rdfs:label "PLX"; rdf:value "169s";
- rdfs:comment "[169s] PLX ::= PERCENT | PN_LOCAL_ESC";
->>>>>>> e4c46866
+  rdfs:comment """[169s] PLX ::= PERCENT | PN_LOCAL_ESC""";
   re:alt (
     :PERCENT
     :PN_LOCAL_ESC
    ) .
 
-<<<<<<< HEAD
-:PERCENT rdfs:label "PERCENT"; rdf:value "161s";
-  rdfs:comment """[161s] PERCENT ::= '%' HEX HEX""";
-=======
 :PERCENT rdfs:label "PERCENT"; rdf:value "170s";
- rdfs:comment "[170s] PERCENT ::= '%' HEX HEX";
->>>>>>> e4c46866
+  rdfs:comment """[170s] PERCENT ::= '%' HEX HEX""";
   re:seq (
     "%"
     :HEX
     :HEX
    ) .
 
-<<<<<<< HEAD
-:HEX rdfs:label "HEX"; rdf:value "162s";
-  rdfs:comment """[162s] HEX ::= [0-9] | [A-F] | [a-f]""";
-=======
 :HEX rdfs:label "HEX"; rdf:value "171s";
- rdfs:comment "[171s] HEX ::= [0-9] | [A-F] | [a-f]";
->>>>>>> e4c46866
+  rdfs:comment """[171s] HEX ::= [0-9] | [A-F] | [a-f]""";
   re:alt (
     [  re:matches "[0-9]"  ]
     [  re:matches "[A-F]"  ]
     [  re:matches "[a-f]"  ]
    ) .
 
-<<<<<<< HEAD
-:PN_LOCAL_ESC rdfs:label "PN_LOCAL_ESC"; rdf:value "163s";
-  rdfs:comment """[163s] PN_LOCAL_ESC ::= '\\' ( '_' | '~' | '.' | '-' | '!' | '$' | '&' | "'" | '(' | ')' | '*' | '+' | ',' | ';' | '=' | ':' | '/' | '?' | '#' | '@' | '%' )""";
-=======
 :PN_LOCAL_ESC rdfs:label "PN_LOCAL_ESC"; rdf:value "172s";
- rdfs:comment "[172s] PN_LOCAL_ESC ::= '\\' ( '_' | '~' | '.' | '-' | '!' | '$' | '&' | \"'\" | '(' | ')' | '*' | '+' | ',' | ';' | '=' | '/' | '?' | '#' | '@' | '%' )";
->>>>>>> e4c46866
+  rdfs:comment """[172s] PN_LOCAL_ESC ::= '\' ( '_' | '~' | '.' | '-' | '!' | '$' | '&' | "'" | '(' | ')' | '*' | '+' | ',' | ';' | '=' | '/' | '?' | '#' | '@' | '%' )""";
   re:seq (
     "\\"
     [ re:alt (
