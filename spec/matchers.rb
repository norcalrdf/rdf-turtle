require 'rdf/isomorphic'

def normalize(graph)
  case graph
  when RDF::Queryable then graph
  when IO, StringIO
    RDF::Graph.new.load(graph, :base_uri => @info.about)
  else
    # Figure out which parser to use
    g = RDF::Graph.new
    reader_class = detect_format(graph)
    reader_class.new(graph, :base_uri => @info.about).each {|s| g << s}
    g
  end
end

Info = Struct.new(:about, :information, :trace, :compare, :inputDocument, :result, :expectedResults, :format, :title)

RSpec::Matchers.define :be_equivalent_graph do |expected, info|
  match do |actual|
    @info = if info.respond_to?(:input)
      info
    elsif info.is_a?(Hash)
      identifier = info[:identifier] || expected.is_a?(RDF::Graph) ? expected.context : info[:about]
      trace = info[:trace]
      trace = trace.join("\n") if trace.is_a?(Array)
      i = Info.new(identifier, info[:information] || "", trace, info[:compare])
      i.format = info[:format]
      i
    else
      Info.new(expected.is_a?(RDF::Graph) ? expected.context : info, info.to_s)
    end
    @info.format ||= :ntriples
    @expected = normalize(expected)
    @actual = normalize(actual)
    @actual.isomorphic_with?(@expected) rescue false
  end
  
  failure_message_for_should do |actual|
    info = @info.respond_to?(:information) ? @info.information : @info.inspect
    if @expected.is_a?(RDF::Graph) && @actual.size != @expected.size
      "Graph entry count differs:\nexpected: #{@expected.size}\nactual:   #{@actual.size}"
    elsif @expected.is_a?(Array) && @actual.size != @expected.length
      "Graph entry count differs:\nexpected: #{@expected.length}\nactual:   #{@actual.size}"
    else
      "Graph differs"
    end +
    "\n#{info + "\n" unless info.empty?}" +
    (@info.inputDocument ? "Input file: #{@info.inputDocument}\n" : "") +
    (@info.result ? "Result file: #{@info.result}\n" : "") +
    "Unsorted Expected:\n#{@expected.dump(@info.format, :standard_prefixes => true)}" +
    "Unsorted Results:\n#{@actual.dump(@info.format, :standard_prefixes => true)}" +
    (@info.trace ? "\nDebug:\n#{@info.trace}" : "")
  end  
end

RSpec::Matchers.define :match_re do |expected, info|
  match do |actual|
    @info = if info.respond_to?(:about)
      info
    elsif info.is_a?(Hash)
      identifier = info[:identifier] || expected.is_a?(RDF::Graph) ? expected.context : info[:about]
      trace = info[:trace]
      trace = trace.join("\n") if trace.is_a?(Array)
      i = Info.new(identifier, info[:information] || "", trace, info[:compare])
      i.format = info[:format]
      i
    else
      Info.new(expected.is_a?(RDF::Graph) ? expected.context : info, info.to_s)
    end
    @expected = expected
    @actual = actual
    @actual.to_s.match(@expected)
  end
  
  failure_message_for_should do |actual|
    info = @info.respond_to?(:information) ? @info.information : @info.inspect
    "Match failed" +
    "\n#{info + "\n" unless info.empty?}" +
    (@info.inputDocument ? "Input file: #{@info.inputDocument}\n" : "") +
    (@info.outputDocument ? "Output file: #{@info.outputDocument}\n" : "") +
    "Expression: #{@expected}\n" +
    "Unsorted Results:\n#{@actual}" +
    (@info.trace ? "\nDebug:\n#{@info.trace}" : "")
  end  
end

RSpec::Matchers.define :produce do |expected, info|
  match do |actual|
    actual.should == expected
  end
  
  failure_message_for_should do |actual|
<<<<<<< HEAD
    "Expected: #{expected}\n" +
    "Actual  : #{actual}\n" +
=======
    "Expected: #{expected.to_json(JSON::LD::JSON_STATE)}\n" +
    "Actual  : #{actual.to_json(JSON::LD::JSON_STATE)}\n" +
    #(expected.is_a?(Hash) && actual.is_a?(Hash) ? "Diff: #{expected.diff(actual).to_json(JSON_STATE)}\n" : "") +
>>>>>>> e4c46866
    "Processing results:\n#{info.join("\n")}"
  end
end<|MERGE_RESOLUTION|>--- conflicted
+++ resolved
@@ -91,14 +91,9 @@
   end
   
   failure_message_for_should do |actual|
-<<<<<<< HEAD
-    "Expected: #{expected}\n" +
-    "Actual  : #{actual}\n" +
-=======
     "Expected: #{expected.to_json(JSON::LD::JSON_STATE)}\n" +
     "Actual  : #{actual.to_json(JSON::LD::JSON_STATE)}\n" +
     #(expected.is_a?(Hash) && actual.is_a?(Hash) ? "Diff: #{expected.diff(actual).to_json(JSON_STATE)}\n" : "") +
->>>>>>> e4c46866
     "Processing results:\n#{info.join("\n")}"
   end
 end